--- conflicted
+++ resolved
@@ -1,15 +1,13 @@
-<<<<<<< HEAD
 0.4.1
 -----
 * Support `void` 0.7, fixed upper bounds on dependencies going forward.
-=======
+
 0.4.0.1
 -----
 * Bumped the bounds for `mtl` and `transformers`
 
 0.4
 -----
->>>>>>> bf2c929e
 
 0.2.5
 -----
